--- conflicted
+++ resolved
@@ -8,11 +8,8 @@
 
 #![allow(deprecated)]
 
-<<<<<<< HEAD
 use crate::args::max_fee_per_gas::{get_max_fee_per_gas_from_opt_param, MaxFeePerGasParam};
-=======
 use crate::actions::NetworkContext;
->>>>>>> 1ab2f4d0
 use crate::wallet::load_wallet;
 use autonomi::client::register::RegisterAddress;
 use autonomi::client::register::SecretKey as RegisterSecretKey;
@@ -63,14 +60,8 @@
     name: &str,
     value: &str,
     hex: bool,
-<<<<<<< HEAD
-    init_peers_config: InitialPeersConfig,
+    network_context: NetworkContext,
     max_fee_per_gas_param: Option<MaxFeePerGasParam>,
-    network_id: Option<u8>,
-=======
-    network_context: NetworkContext,
-    max_fee_per_gas: Option<u128>,
->>>>>>> 1ab2f4d0
 ) -> Result<()> {
     let main_registers_key = crate::keys::get_register_signing_key()
         .wrap_err("The register key is required to perform this action")?;
@@ -126,14 +117,8 @@
     name: bool,
     value: &str,
     hex: bool,
-<<<<<<< HEAD
-    init_peers_config: InitialPeersConfig,
+    network_context: NetworkContext,
     max_fee_per_gas_param: Option<MaxFeePerGasParam>,
-    network_id: Option<u8>,
-=======
-    network_context: NetworkContext,
-    max_fee_per_gas: Option<u128>,
->>>>>>> 1ab2f4d0
 ) -> Result<()> {
     let main_registers_key = crate::keys::get_register_signing_key()
         .wrap_err("The register key is required to perform this action")?;

--- conflicted
+++ resolved
@@ -44,20 +44,9 @@
     file: &str,
     public: bool,
     network_context: NetworkContext,
-<<<<<<< HEAD
-    optional_verification_quorum: Option<ResponseQuorum>,
     max_fee_per_gas_param: Option<MaxFeePerGasParam>,
 ) -> Result<(), ExitCodeError> {
-    let mut config = ClientOperatingStrategy::new();
-
-    if let Some(verification_quorum) = optional_verification_quorum {
-        config.chunks.verification_quorum = verification_quorum;
-    }
-=======
-    max_fee_per_gas: Option<u128>,
-) -> Result<(), ExitCodeError> {
     let config = ClientOperatingStrategy::new();
->>>>>>> ab88f746
 
     let mut client =
         crate::actions::connect_to_network_with_config(network_context, config).await?;

--- conflicted
+++ resolved
@@ -81,11 +81,7 @@
 ant-protocol = { path = "../ant-protocol", version = "0.3.3", features = ["rpc"] }
 assert_fs = "1.0.0"
 evmlib = { path = "../evmlib", version = "0.1.8" }
-<<<<<<< HEAD
-autonomi = { path = "../autonomi", version = "0.3.4" }
-=======
-autonomi = { path = "../autonomi", version = "0.3.5", features = ["registers"] }
->>>>>>> 09788161
+autonomi = { path = "../autonomi", version = "0.3.5" }
 reqwest = { version = "0.12.2", default-features = false, features = [
     "rustls-tls-manual-roots",
 ] }

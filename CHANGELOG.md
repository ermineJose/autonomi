# Changelog

All notable changes to this project will be documented in this file.

The format is based on [Keep a Changelog](https://keepachangelog.com/en/1.1.0/),
and this project adheres to [Semantic Versioning](https://semver.org/spec/v2.0.0.html).

*When editing this file, please respect a line length of 100.*

<<<<<<< HEAD
=======
## 2024-09-09

### Network

#### Added

- More logging for storage errors and setting the responsible range.

#### Changed

- The node's store cost calculation has had various updates:
    + The minimum and maximum were previously set to 10 and infinity. They've now been updated to 1
      and 1 million, respectively.
    + We are now using a sigmoid curve, rather than a linear curve, as the base curve. The previous
      curve only grew steep when the storage capacity was 40 to 60 percent.
    + The overall calculation is simplified.
- We expect the updates to the store cost calculation to prevent 'lottery' payments, where one node
  would have abnormally high earnings.
- The network version string, which is used when both nodes and clients connect to the network, now
  uses the version number from the `sn_protocol` crate rather than `sn_networking`. This is a
  breaking change in `sn_networking`.
- External address management is improved. Before, if anyone observed us at a certain public
  IP+port, we would trust that and add it if it matches our local port. Now, we’re keeping track and
  making sure we only have a single external address that we set when we’ve been observed as that
  address a certain amount of times (3 by default). It should even handle cases where our IP changes
  because of (mobile) roaming.
- The `Spend` network data type has been refactored to make it lighter and simpler.
- The entire transaction system has been redesigned; the code size and complexity have been reduced
  by an order of magnitude.
- In addition, almost 10 types were removed from the transaction code, further reducing the
  complexity.
- The internals of the `Transfer` and `CashNote` types have been reworked.
- The replication range has been reduced, which in turn reduces the base traffic for replication.

### Client

#### Fixed

- Registers are fetched and merged correctly. 

### Launchpad

#### Added

- A connection mode feature enables users to select whether they want their nodes to connect to the
  network using automatic NAT detection, upnp, home network, or custom port mappings in their
  connection. Previously, the launchpad used NAT detection on the user’s behalf. By providing the
  ability to explore more connection modes, hopefully this will get more users connected.

#### Changed

- On the drive selection dialog, drives to which the user does not have read or write access are
  marked as such.

### Documentation

#### Added

- A README was provided for the `sn_registers` crate. It intends to give a comprehensive
  understanding of the register data type and how it can be used by developers.

#### Changed

- Provided more information on connecting to the network using the four keys related to funds, fees
  and royalties.

>>>>>>> 114adcb3
## 2024-09-02

### Launchpad

#### Fixed

- Some users encountered an error when the launchpad started, related to the storage mountpoint not
  being set. We fix the error by providing default values for the mountpoint settings when the
  `app_data.json` file doesn't exist (fresh install). In the case where it does exist, we validate
  the contents.

## 2024-08-27

### Network

#### Added

- The node will now report its bandwidth usage through the metrics endpoint.
- The metrics server has a new `/metadata` path which will provide static information about the node,
  including peer ID and version.
- The metrics server exposes more metrics on store cost derivation. These include relevant record
  count and number of payments received.
- The metrics server exposes metrics related to bad node detection.
- Test to confirm main key can’t verify signature signed by child key.
- Avoid excessively high quotes by pruning records that are not relevant.

#### Changed

- Bad node detection and bootstrap intervals have been increased. This should reduce the number
  of messages being sent.
- The spend parent verification strategy was refactored to be more aligned with the public
  network.
- Nodes now prioritize local work over new work from the network, which reduces memory footprint.
- Multiple GET queries to the same address are now de-duplicated and will result in a single query
  being processed.
- Improve efficiency of command handling and the record store cache.
- A parent spend is now trusted with a majority of close group nodes, rather than all of them. This
  increases the chance of the spend being stored successfully when some percentage of nodes are slow
  to respond.

#### Fixed

- The amount of bytes a home node could send and receive per relay connection is increased. This
  solves a problem where transmission of data is interrupted, causing home nodes to malfunction.
- Fetching the network contacts now times out and retries. Previously we would wait for an excessive
  amount of time, which could cause the node to hang during start up.
- If a node has been shunned, we inform that node before blocking all communication to it.
- The current wallet balance metric is updated more frequently and will now reflect the correct
  state.
- Avoid burnt spend during forwarding by correctly handling repeated CashNotes and confirmed spends.
- Fix logging for CashNote and confirmed spend disk ops
- Check whether a CashNote has already been received to avoid duplicate CashNotes in the wallet.

### Node Manager

#### Added

- The `local run` command supports `--metrics-port`, `--node-port` and `--rpc-port` arguments.
- The `start` command waits for the node to connect to the network before attempting to start the
  next node. If it takes more than 300 seconds to connect, we consider that a failure and move to the
  next node. The `--connection-timeout` argument can be used to vary the timeout. If you prefer the
  old behaviour, you can use the `--interval` argument, which will continue to apply a static,
  time-based interval.

#### Changed

- On an upgrade, the node registry is saved after each node is processed, as opposed to waiting
  until the end. This means if there is an unexpected failure, the registry will have the
  information about which nodes have already been upgraded.

### Launchpad

#### Added

- The user can choose a different drive for the node's data directory.
- New sections in the UI: `Options` and `Help`.
- A navigation bar has been added with `Status`, `Options` and `Help` sections.
- The node's logs can be viewed from the `Options` section.

#### Changed

- Increased spacing for title and paragraphs.
- Increased spacing on footer.
- Increased spacing on box titles.
- Moved `Discord Username` from the top title into the `Device Status` section.
- Made the general layout of `Device Status` more compact.

### Client

#### Added

- The `safe files download` command now displays duration per file.

#### Changed

- Adjust the put and get configuration scheme to align the client with a more realistic network
  which would have some percentage of slow nodes.
- Improved spend logging to help debug the upload process.

#### Fixed

- Avoid a corrupt wallet by terminating the payment process during an unrecoverable error.

## 2024-07-25

### Network

#### Added

- Protection against an attack allowing bad nodes or clients to shadow a spend (make it disappear)
  through spamming.
- Nodes allow more relayed connections through them. Also, home nodes will relay through 4 nodes
  instead of 2. Without these changes, relays were denying new connections to home nodes, making them
  difficult to reach.
- Auditor tracks forwarded payments using the default key. 
- Auditor tracks burnt spend attempts and only credits them once.
- Auditor collects balance of UTXOs.
- Added different attack types to the spend simulation test to ensure spend validation is solid.
- Bad nodes and nodes with a mismatched protocol are now added to a block list. This reduces the
  chance of a network interference and the impact of a bad node in the network.
- The introduction of a record-store cache has significantly reduced the node's disk IO. As a side
  effect, the CPU does less work, and performance improves. RAM usage has increased by around 25MB per
  node, but we view this as a reasonable trade off.

#### Changed

- For the time being, hole punching has been removed. It was causing handshake time outs, resulting
  in home nodes being less stable. It will be re-enabled in the future.
- Force connection closure if a peer is using a different protocol.
- Reserve trace level logs for tracking event statistics. Now you can use `SN_LOG=v` to get more
  relevant logs without being overwhelmed by event handling stats.
- Chunk verification is now probabilistic, which should reduce messaging. In combination with
  replication messages also being reduced, this should result in a bandwidth usage reduction of
  ~20%.

#### Fixed

- During payment forwarding, CashNotes are removed from disk and confirmed spends are stored to
  disk. This is necessary for resolving burnt spend attempts for forwarded payments.
- Fix a bug where the auditor was not storing data to disk because of a missing directory.
- Bootstrap peers are not added as relay candidates as we do not want to overwhelm them.

### Client

#### Added

- Basic global documentation for the `sn_client` crate.
- Option to encrypt the wallet private key with a password, in a file called
  `main_secret_key.encrypted`, inside the wallet directory.
- Option to load a wallet from an encrypted secret-key file using a password.
- The `wallet create` command provides a `--password` argument to encrypt the wallet.
- The `wallet create` command provides a `--no-password` argument skip encryption.
- The `wallet create` command provides a `--no-replace` argument to suppress a prompt to replace an
  existing wallet.
- The `wallet create` command provides a `--key` argument to create a wallet from a hex-encoded
  private key.
- The `wallet create` command provides a `--derivation` argument to set a derivation passphrase to
  be used with the mnemonic to create a new private key.
- A new `wallet encrypt` command encrypts an existing wallet.

#### Changed

- The `wallet address` command no longer creates a new wallet if no wallet exists.
- The `wallet create` command creates a wallet using the account mnemonic instead of requiring a
  hex-encoded secret key.
- The `wallet create` `--key` and `--derivation` arguments are mutually exclusive.

### Launchpad

#### Fixed

- The `Total Nanos Earned` stat no longer resets on restart.

### RPC Client

#### Added

- A `--version` argument shows the binary version

### Other

#### Added

- Native Apple Silicon (M-series) binaries have been added to our releases, meaning M-series Mac
  users do not have to rely on running Intel binaries with Rosetta.

## 2024-07-10

### Network

#### Added

- The node exposes more metrics, including its uptime, number of connected peers, number of peers in
  the routing table, and the number of open connections. These will help us more effectively
  diagnose user issues.

#### Changed

- Communication between node and client is strictly limited through synchronised public keys. The
  current beta network allows the node and client to use different public keys, resulting in
  undefined behaviour and performance issues. This change mitigates some of those issues and we also
  expect it to prevent other double spend issues.
- Reduced base traffic for nodes, resulting in better upload performance. This will result in better
  distribution of nanos, meaning users with a smaller number of nodes will be expected to receive
  nanos more often.

#### Fixed

- In the case where a client retries a failed upload, they would re-send their payment. In a rare
  circumstance, the node would forward this reward for a second time too. This is fixed on the node.
- Nodes are prevented from double spending under rare circumstances.
- ARM builds are no longer prevented from connecting to the network.

### Node Manager

#### Added

- Global `--debug` and `--trace` arguments are provided. These will output debugging and trace-level
  logging, respectively, direct to stderr.

#### Changed

- The mechanism used by the node manager to refresh its state is significantly changed to address
  issues that caused commands to hang for long periods of time. Now, when using commands like
  `start`, `stop`, and `reset`, users should no longer experience the commands taking excessively
  long to complete.
- The `nat-detection run` command provides a default list of servers, meaning the `--servers`
  argument is now optional.

### Launchpad

#### Added

- Launchpad and node versions are displayed on the user interface.

#### Changed

- The node manager change for refreshing its state also applies to the launchpad. Users should
  experience improvements in operations that appeared to be hanging but were actually just taking
  an excessive amount of time to complete.

#### Fixed

- The correct primary storage will now be selected on Linux and macOS.<|MERGE_RESOLUTION|>--- conflicted
+++ resolved
@@ -7,8 +7,6 @@
 
 *When editing this file, please respect a line length of 100.*
 
-<<<<<<< HEAD
-=======
 ## 2024-09-09
 
 ### Network
@@ -75,7 +73,6 @@
 - Provided more information on connecting to the network using the four keys related to funds, fees
   and royalties.
 
->>>>>>> 114adcb3
 ## 2024-09-02
 
 ### Launchpad

--- conflicted
+++ resolved
@@ -98,13 +98,8 @@
           ls -l $ANT_DATA_PATH/client_first/logs
           mkdir $ANT_DATA_PATH/client
           ls -l $ANT_DATA_PATH
-<<<<<<< HEAD
           ./target/release/ant --log-output-dest=data-dir --local file upload --public "./the-test-data.zip" > ./upload_output_second 2>&1
           rg 'All chunks already exist on the network.' ./upload_output_second -c --stats
-=======
-          ./target/release/ant --log-output-dest=data-dir file upload --public "./the-test-data.zip" > ./upload_output_second 2>&1
-          rg 'Total cost: 0 AttoTokens' ./upload_output_second -c --stats
->>>>>>> 2ef95c43
         env:
           ANT_LOG: "all"
         timeout-minutes: 25

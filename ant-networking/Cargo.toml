--- conflicted
+++ resolved
@@ -36,11 +36,7 @@
 libp2p = { version = "0.54.1", features = [
     "tokio",
     "dns",
-<<<<<<< HEAD
-    "mdns",
     "upnp",
-=======
->>>>>>> 0f24c3fd
     "kad",
     "macros",
     "request-response",
